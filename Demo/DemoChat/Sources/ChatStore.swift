//
//  ChatStore.swift
//  DemoChat
//
//  Created by Sihao Lu on 3/25/23.
//

import Foundation
import Combine
import OpenAI
import SwiftUI

public final class ChatStore: ObservableObject {
    public var openAIClient: OpenAIProtocol
    let idProvider: () -> String

    @Published var conversations: [Conversation] = []
    @Published var conversationErrors: [Conversation.ID: Error] = [:]
    @Published var selectedConversationID: Conversation.ID?

    // Used for assistants API state.
    private var timer: Timer?
    private var timeInterval: TimeInterval = 1.0
    private var currentRunId: String?
    private var currentThreadId: String?
    private var currentConversationId: String?

    @Published var isSendingMessage = false

    var selectedConversation: Conversation? {
        selectedConversationID.flatMap { id in
            conversations.first { $0.id == id }
        }
    }

    var selectedConversationPublisher: AnyPublisher<Conversation?, Never> {
        $selectedConversationID.receive(on: RunLoop.main).map { id in
            self.conversations.first(where: { $0.id == id })
        }
        .eraseToAnyPublisher()
    }

    public init(
        openAIClient: OpenAIProtocol,
        idProvider: @escaping () -> String
    ) {
        self.openAIClient = openAIClient
        self.idProvider = idProvider
    }

    // MARK: - Events
    func createConversation(type: ConversationType = .normal, assistantId: String? = nil) {
        let conversation = Conversation(id: idProvider(), messages: [], type: type, assistantId: assistantId)
        conversations.append(conversation)
    }

    func selectConversation(_ conversationId: Conversation.ID?) {
        selectedConversationID = conversationId
    }

    func deleteConversation(_ conversationId: Conversation.ID) {
        conversations.removeAll(where: { $0.id == conversationId })
    }

    @MainActor
    func sendMessage(
        _ message: Message,
        conversationId: Conversation.ID,
        model: Model
    ) async {
        guard let conversationIndex = conversations.firstIndex(where: { $0.id == conversationId }) else {
            return
        }

        switch conversations[conversationIndex].type  {
        case .normal:
            conversations[conversationIndex].messages.append(message)

            await completeChat(
                conversationId: conversationId,
                model: model
            )
            // For assistant case we send chats to thread and then poll, polling will receive sent chat + new assistant messages.
        case .assistant:

            // First message in an assistant thread.
            if conversations[conversationIndex].messages.count == 0 {

                var localMessage = message
                localMessage.isLocal = true
                conversations[conversationIndex].messages.append(localMessage)

                do {
                    let threadsQuery = ThreadsQuery(messages: [Chat(role: message.role, content: message.content)])
                    let threadsResult = try await openAIClient.threads(query: threadsQuery)

                    guard let currentAssistantId = conversations[conversationIndex].assistantId else { return print("No assistant selected.")}

                    let runsQuery = RunsQuery(assistantId:  currentAssistantId)
                    let runsResult = try await openAIClient.runs(threadId: threadsResult.id, query: runsQuery)

                    // check in on the run every time the poller gets hit.
                    startPolling(conversationId: conversationId, runId: runsResult.id, threadId: threadsResult.id)
                }
                catch {
                    print("error: \(error) creating thread w/ message")
                }
            }
            // Subsequent messages on the assistant thread.
            else {

                var localMessage = message
                localMessage.isLocal = true
                conversations[conversationIndex].messages.append(localMessage)

                do {
                    guard let currentThreadId else { return print("No thread to add message to.")}

                    let _ = try await openAIClient.threadsAddMessage(threadId: currentThreadId,
                                                                     query: ThreadAddMessageQuery(role: message.role.rawValue, content: message.content))

                    guard let currentAssistantId = conversations[conversationIndex].assistantId else { return print("No assistant selected.")}

                    let runsQuery = RunsQuery(assistantId: currentAssistantId)
                    let runsResult = try await openAIClient.runs(threadId: currentThreadId, query: runsQuery)

                    // check in on the run every time the poller gets hit.
                    startPolling(conversationId: conversationId, runId: runsResult.id, threadId: currentThreadId)
                }
                catch {
                    print("error: \(error) adding to thread w/ message")
                }
            }
        }
    }

    @MainActor
    func completeChat(
        conversationId: Conversation.ID,
        model: Model
    ) async {
        guard let conversation = conversations.first(where: { $0.id == conversationId }) else {
            return
        }

        conversationErrors[conversationId] = nil

        do {
            guard let conversationIndex = conversations.firstIndex(where: { $0.id == conversationId }) else {
                return
            }

            let weatherFunction = ChatQuery.ChatCompletionToolParam(function: .init(
                name: "getWeatherData",
                description: "Get the current weather in a given location",
                parameters: .init(
                    type: .object,
                    properties: [
                        "location": .init(type: .string, description: "The city and state, e.g. San Francisco, CA")
                    ],
                    required: ["location"]
                )
            ))

            let functions = [weatherFunction]

            let chatsStream: AsyncThrowingStream<ChatStreamResult, Error> = openAIClient.chatsStream(
                query: ChatQuery(
                    messages: conversation.messages.map { message in
                        ChatQuery.ChatCompletionMessageParam(role: message.role, content: message.content)!
                    }, model: model,
                    tools: functions
                )
            )

            var functionCalls = [(name: String, argument: String?)]()
            for try await partialChatResult in chatsStream {
                for choice in partialChatResult.choices {
                    let existingMessages = conversations[conversationIndex].messages
                    // Function calls are also streamed, so we need to accumulate.
<<<<<<< HEAD
                    if let functionCallDelta = choice.delta.functionCall {
                        if let nameDelta = functionCallDelta.name {
                            functionCallName += nameDelta
                        }
                        if let argumentsDelta = functionCallDelta.arguments {
                            functionCallArguments += argumentsDelta
=======
                    choice.delta.toolCalls?.forEach { toolCallDelta in
                        if let functionCallDelta = toolCallDelta.function {
                            if let nameDelta = functionCallDelta.name {
                                functionCalls.append((nameDelta, functionCallDelta.arguments))
                            }
>>>>>>> 224f4ef6
                        }
                    }
                    var messageText = choice.delta.content ?? ""
                    if let finishReason = choice.finishReason,
                       finishReason == .toolCalls
                    {
                        functionCalls.forEach { (name: String, argument: String?) in
                            messageText += "Function call: name=\(name) arguments=\(argument ?? "")\n"
                        }
                    }
                    let message = Message(
                        id: partialChatResult.id,
                        role: choice.delta.role ?? .assistant,
                        content: messageText,
                        createdAt: Date(timeIntervalSince1970: TimeInterval(partialChatResult.created))
                    )
                    if let existingMessageIndex = existingMessages.firstIndex(where: { $0.id == partialChatResult.id }) {
                        // Meld into previous message
                        let previousMessage = existingMessages[existingMessageIndex]
                        let combinedMessage = Message(
                            id: message.id, // id stays the same for different deltas
                            role: message.role,
                            content: previousMessage.content + message.content,
                            createdAt: message.createdAt
                        )
                        conversations[conversationIndex].messages[existingMessageIndex] = combinedMessage
                    } else {
                        conversations[conversationIndex].messages.append(message)
                    }
                }
            }
        } catch {
            conversationErrors[conversationId] = error
        }
    }

    // Start Polling section
    func startPolling(conversationId: Conversation.ID, runId: String, threadId: String) {
        currentRunId = runId
        currentThreadId = threadId
        currentConversationId = conversationId
        isSendingMessage = true
        timer = Timer.scheduledTimer(withTimeInterval: timeInterval, repeats: true) { [weak self] _ in
            DispatchQueue.main.async {
                self?.timerFired()
            }
        }
    }

    func stopPolling() {
        isSendingMessage = false
        timer?.invalidate()
        timer = nil
    }

    private func timerFired() {
        Task {
            let result = try await openAIClient.runRetrieve(threadId: currentThreadId ?? "", runId: currentRunId ?? "")

            // TESTING RETRIEVAL OF RUN STEPS
            handleRunRetrieveSteps()

            switch result.status {
                // Get threadsMesages.
            case "completed":
                handleCompleted()
                break
            case "failed":
                // Handle more gracefully with a popup dialog or failure indicator
                await MainActor.run {
                    self.stopPolling()
                }
                break
            default:
                // Handle additional statuses "requires_action", "queued" ?, "expired", "cancelled"
                // https://platform.openai.com/docs/assistants/how-it-works/runs-and-run-steps
                break
            }
        }
    }
    // END Polling section
    
    // This function is called when a thread is marked "completed" by the run status API.
    private func handleCompleted() {
        guard let conversationIndex = conversations.firstIndex(where: { $0.id == currentConversationId }) else {
            return
        }
        Task {
            await MainActor.run {
                self.stopPolling()
            }
            // Once a thread is marked "completed" by the status API, we can retrieve the threads messages, including a pagins cursor representing the last message we received.
            var before: String?
            if let lastNonLocalMessage = self.conversations[conversationIndex].messages.last(where: { $0.isLocal == false }) {
                before = lastNonLocalMessage.id
            }

            let result = try await openAIClient.threadsMessages(threadId: currentThreadId ?? "", before: before)

            for item in result.data.reversed() {
                let role = item.role
                for innerItem in item.content {
                    let message = Message(
                        id: item.id,
                        role: Chat.Role(rawValue: role) ?? .user,
                        content: innerItem.text?.value ?? "",
                        createdAt: Date(),
                        isLocal: false // Messages from the server are not local
                    )
                    await MainActor.run {
                        // Check if this message from the API matches a local message
                        if let localMessageIndex = self.conversations[conversationIndex].messages.firstIndex(where: { $0.isLocal == true }) {

                            // Replace the local message with the API message
                            self.conversations[conversationIndex].messages[localMessageIndex] = message
                        } else {
                            // This is a new message from the server, append it
                            self.conversations[conversationIndex].messages.append(message)
                        }
                    }
                }
            }
        }
    }
    
    // The run retrieval steps are fetched in a separate task. This request is fetched, checking for new run steps, each time the run is fetched.
    private func handleRunRetrieveSteps() {
        Task {
            guard let conversationIndex = conversations.firstIndex(where: { $0.id == currentConversationId }) else {
                return
            }
            var before: String?
//            if let lastRunStepMessage = self.conversations[conversationIndex].messages.last(where: { $0.isRunStep == true }) {
//                before = lastRunStepMessage.id
//            }

            let stepsResult = try await openAIClient.runRetrieveSteps(threadId: currentThreadId ?? "", runId: currentRunId ?? "", before: before)

            for item in stepsResult.data.reversed() {
                let toolCalls = item.stepDetails.toolCalls?.reversed() ?? []

                for step in toolCalls {
                    // TODO: Depending on the type of tool tha is used we can add additional information here
                    // ie: if its a retrieval: add file information, code_interpreter: add inputs and outputs info, or function: add arguemts and additional info.
                    let msgContent: String
                    switch step.type {
                    case "retrieval":
                        msgContent = "RUN STEP: \(step.type)"

                    case "code_interpreter":
                        msgContent = "code_interpreter\ninput:\n\(step.code?.input ?? "")\noutputs: \(step.code?.outputs?.first?.logs ?? "")"

                    default:
                        msgContent = "RUN STEP: \(step.type)"

                    }
                    let runStepMessage = Message(
                        id: step.id,
                        role: .assistant,
                        content: msgContent,
                        createdAt: Date(),
                        isRunStep: true
                    )
                    await MainActor.run {
                        if let localMessageIndex = self.conversations[conversationIndex].messages.firstIndex(where: { $0.isRunStep == true && $0.id == step.id }) {
                            self.conversations[conversationIndex].messages[localMessageIndex] = runStepMessage
                        }
                        else {
                            self.conversations[conversationIndex].messages.append(runStepMessage)
                        }
                    }
                }
            }
        }
    }
}<|MERGE_RESOLUTION|>--- conflicted
+++ resolved
@@ -90,8 +90,14 @@
                 localMessage.isLocal = true
                 conversations[conversationIndex].messages.append(localMessage)
 
+                guard let newMessage = ChatQuery.ChatCompletionMessageParam(role: message.role, content: message.content) else { 
+                    print("error: Couldn't form message")
+                    return
+                }
+
                 do {
-                    let threadsQuery = ThreadsQuery(messages: [Chat(role: message.role, content: message.content)])
+
+                    let threadsQuery = ThreadsQuery(messages: [newMessage])
                     let threadsResult = try await openAIClient.threads(query: threadsQuery)
 
                     guard let currentAssistantId = conversations[conversationIndex].assistantId else { return print("No assistant selected.")}
@@ -178,20 +184,11 @@
                 for choice in partialChatResult.choices {
                     let existingMessages = conversations[conversationIndex].messages
                     // Function calls are also streamed, so we need to accumulate.
-<<<<<<< HEAD
-                    if let functionCallDelta = choice.delta.functionCall {
-                        if let nameDelta = functionCallDelta.name {
-                            functionCallName += nameDelta
-                        }
-                        if let argumentsDelta = functionCallDelta.arguments {
-                            functionCallArguments += argumentsDelta
-=======
                     choice.delta.toolCalls?.forEach { toolCallDelta in
                         if let functionCallDelta = toolCallDelta.function {
                             if let nameDelta = functionCallDelta.name {
                                 functionCalls.append((nameDelta, functionCallDelta.arguments))
                             }
->>>>>>> 224f4ef6
                         }
                     }
                     var messageText = choice.delta.content ?? ""
@@ -296,7 +293,7 @@
                 for innerItem in item.content {
                     let message = Message(
                         id: item.id,
-                        role: Chat.Role(rawValue: role) ?? .user,
+                        role: ChatQuery.ChatCompletionMessageParam.Role(rawValue: role) ?? .user,
                         content: innerItem.text?.value ?? "",
                         createdAt: Date(),
                         isLocal: false // Messages from the server are not local
