//
//  DetailView.swift
//  DemoChat
//
//  Created by Sihao Lu on 3/25/23.
//

#if os(iOS)
import UIKit
#elseif os(macOS)
import AppKit
#endif
import OpenAI
import SwiftUI

struct DetailView: View {
    @State var inputText: String = ""
    @FocusState private var isFocused: Bool
    @State private var showsModelSelectionSheet = false
    @State private var selectedChatModel: Model = .gpt4_0613
    var availableAssistants: [Assistant]

    private static let availableChatModels: [Model] = [.gpt3_5Turbo, .gpt4]

    let conversation: Conversation
    let error: Error?
    let sendMessage: (String, Model) -> Void

    @Binding var isSendingMessage: Bool

    private var fillColor: Color {
        #if os(iOS)
        return Color(uiColor: UIColor.systemBackground)
        #elseif os(macOS)
        return Color(nsColor: NSColor.textBackgroundColor)
        #endif
    }

    private var strokeColor: Color {
        #if os(iOS)
        return Color(uiColor: UIColor.systemGray5)
        #elseif os(macOS)
        return Color(nsColor: NSColor.lightGray)
        #endif
    }

    var body: some View {
        NavigationStack {
            ScrollViewReader { scrollViewProxy in
                VStack {
                    List {
                        ForEach(conversation.messages) { message in
                            ChatBubble(message: message)
                        }
                        .listRowSeparator(.hidden)
                    }
                    // Tapping on the message bubble area should dismiss the keyboard.
                    .onTapGesture {
                        self.hideKeyboard()
                    }
                    .listStyle(.plain)
                    .animation(.default, value: conversation.messages)
//                    .onChange(of: conversation) { newValue in
//                        if let lastMessage = newValue.messages.last {
//                            scrollViewProxy.scrollTo(lastMessage.id, anchor: .bottom)
//                        }
//                    }

                    if let error = error {
                        errorMessage(error: error)
                    }

                    inputBar(scrollViewProxy: scrollViewProxy)
                }
<<<<<<< HEAD
                .navigationTitle(conversation.type == .assistant ? "Assistant: \(currentAssistantName())" : "Chat")
                .safeAreaInset(edge: .top) {
                    HStack {
                        Text(
                            "Model: \(conversation.type == .assistant ? Model.gpt4_1106_preview : selectedChatModel)"
                        )
                        .font(.caption)
                        .foregroundColor(.secondary)
                        Spacer()
                    }
                    .padding(.horizontal, 16)
                    .padding(.vertical, 8)
                }
                .toolbar {
                    if conversation.type == .assistant {
                        ToolbarItem(placement: .navigationBarTrailing) {

                            Menu {
                                ForEach(availableAssistants, id: \.self) { item in
                                    Button(item.name) {
                                        print("Select assistant")
                                        //selectedItem = item
                                    }
                                }
                            } label: {
                                Image(systemName: "eyeglasses")
                            }
                        }
                    }
                    if conversation.type == .normal {
                        ToolbarItem(placement: .navigationBarTrailing) {
                            Button(action: {
                                showsModelSelectionSheet.toggle()
                            }) {
                                Image(systemName: "cpu")
                            }
                        }
                    }
                }
                .confirmationDialog(
                    "Select model",
                    isPresented: $showsModelSelectionSheet,
                    titleVisibility: .visible,
                    actions: {
                        ForEach(availableChatModels, id: \.self) { model in
                            Button {
                                selectedChatModel = model
                            } label: {
                                Text(model)
                            }
                        }

                        Button("Cancel", role: .cancel) {
                            showsModelSelectionSheet = false
                        }
                    },
                    message: {
                        Text(
                            "View https://platform.openai.com/docs/models/overview for details"
                        )
                        .font(.caption)
                    }
                )
=======
                .navigationTitle("Chat", selectedModel: $selectedChatModel)
                .modelSelect(selectedModel: $selectedChatModel, models: Self.availableChatModels, showsModelSelectionSheet: $showsModelSelectionSheet, help: "https://platform.openai.com/docs/models/overview")
>>>>>>> 4b7b6666
            }
        }
    }

    @ViewBuilder private func errorMessage(error: Error) -> some View {
        Text(
            error.localizedDescription
        )
        .font(.caption)
        .foregroundColor({
            #if os(iOS)
            return Color(uiColor: .systemRed)
            #elseif os(macOS)
            return Color(.systemRed)
            #endif
        }())
        .padding(.horizontal)
    }

    @ViewBuilder private func inputBar(scrollViewProxy: ScrollViewProxy) -> some View {
        HStack {
            TextEditor(
                text: $inputText
            )
            .padding(.vertical, -8)
            .padding(.horizontal, -4)
            .frame(minHeight: 22, maxHeight: 300)
            .foregroundColor(.primary)
            .padding(EdgeInsets(top: 12, leading: 16, bottom: 12, trailing: 16))
            .background(
                RoundedRectangle(
                    cornerRadius: 16,
                    style: .continuous
                )
                .fill(fillColor)
                .overlay(
                    RoundedRectangle(
                        cornerRadius: 16,
                        style: .continuous
                    )
                    .stroke(
                        strokeColor,
                        lineWidth: 1
                    )
                )
            )
            .fixedSize(horizontal: false, vertical: true)
            .onSubmit {
                withAnimation {
                    tapSendMessage(scrollViewProxy: scrollViewProxy)
                }
            }
            .padding(.leading)

            if isSendingMessage {
                 ProgressView()
                     .progressViewStyle(CircularProgressViewStyle())
                     .padding(.trailing)
            } else {
                Button(action: {
                    withAnimation {
                        tapSendMessage(scrollViewProxy: scrollViewProxy)
                    }
                }) {
                    Image(systemName: "paperplane")
                        .resizable()
                        .aspectRatio(contentMode: .fit)
                        .frame(width: 24, height: 24)
                        .padding(.trailing)
                }
                .disabled(inputText.trimmingCharacters(in: .whitespacesAndNewlines).isEmpty)
            }
        }
        .padding(.bottom)
    }
    
    private func tapSendMessage(
        scrollViewProxy: ScrollViewProxy
    ) {
        let message = inputText.trimmingCharacters(in: .whitespacesAndNewlines)
        if message.isEmpty {
            return
        }
        
        sendMessage(message, selectedChatModel)
        inputText = ""
        
//        if let lastMessage = conversation.messages.last {
//            scrollViewProxy.scrollTo(lastMessage.id, anchor: .bottom)
//        }
    }

    func currentAssistantName() -> String {
        availableAssistants.filter { conversation.assistantId == $0.id }.first?.name ?? ""
    }
    func hideKeyboard() {
        UIApplication.shared.sendAction(#selector(UIResponder.resignFirstResponder), to: nil, from: nil, for: nil)
    }
}

struct ChatBubble: View {
    let message: Message

    private var assistantBackgroundColor: Color {
        #if os(iOS)
        return Color(uiColor: UIColor.systemGray5)
        #elseif os(macOS)
        return Color(nsColor: NSColor.lightGray)
        #endif
    }

    private var userForegroundColor: Color {
        #if os(iOS)
        return Color(uiColor: .white)
        #elseif os(macOS)
        return Color(nsColor: NSColor.white)
        #endif
    }

    private var userBackgroundColor: Color {
        #if os(iOS)
        return Color(uiColor: .systemBlue)
        #elseif os(macOS)
        return Color(nsColor: NSColor.systemBlue)
        #endif
    }

    var body: some View {
        HStack {
            switch message.role {
            case .assistant:
                Text(message.content)
                    .padding(.horizontal, 16)
                    .padding(.vertical, 12)
                    .background(assistantBackgroundColor)
                    .clipShape(RoundedRectangle(cornerRadius: 16, style: .continuous))
                Spacer(minLength: 24)
            case .user:
                Spacer(minLength: 24)
                Text(message.content)
                    .padding(.horizontal, 16)
                    .padding(.vertical, 12)
                    .foregroundColor(userForegroundColor)
                    .background(userBackgroundColor)
                    .clipShape(RoundedRectangle(cornerRadius: 16, style: .continuous))
            case .function:
              Text(message.content)
                  .font(.footnote.monospaced())
                  .padding(.horizontal, 16)
                  .padding(.vertical, 12)
                  .background(assistantBackgroundColor)
                  .clipShape(RoundedRectangle(cornerRadius: 16, style: .continuous))
              Spacer(minLength: 24)
            case .system:
                EmptyView()
            }
        }
    }
}

struct DetailView_Previews: PreviewProvider {
    static var previews: some View {
        DetailView(
            availableAssistants: [],
            conversation: Conversation(
                id: "1",
                messages: [
                    Message(id: "1", role: .assistant, content: "Hello, how can I help you today?", createdAt: Date(timeIntervalSinceReferenceDate: 0)),
                    Message(id: "2", role: .user, content: "I need help with my subscription.", createdAt: Date(timeIntervalSinceReferenceDate: 100)),
                    Message(id: "3", role: .assistant, content: "Sure, what seems to be the problem with your subscription?", createdAt: Date(timeIntervalSinceReferenceDate: 200)),
                    Message(id: "4", role: .function, content:
                              """
                              get_current_weather({
                                "location": "Glasgow, Scotland",
                                "format": "celsius"
                              })
                              """, createdAt: Date(timeIntervalSinceReferenceDate: 200))
                ]
            ),
            error: nil,
            sendMessage: { _, _ in }, isSendingMessage: Binding.constant(false)
        )
    }
}
<|MERGE_RESOLUTION|>--- conflicted
+++ resolved
@@ -72,7 +72,6 @@
 
                     inputBar(scrollViewProxy: scrollViewProxy)
                 }
-<<<<<<< HEAD
                 .navigationTitle(conversation.type == .assistant ? "Assistant: \(currentAssistantName())" : "Chat")
                 .safeAreaInset(edge: .top) {
                     HStack {
@@ -136,10 +135,6 @@
                         .font(.caption)
                     }
                 )
-=======
-                .navigationTitle("Chat", selectedModel: $selectedChatModel)
-                .modelSelect(selectedModel: $selectedChatModel, models: Self.availableChatModels, showsModelSelectionSheet: $showsModelSelectionSheet, help: "https://platform.openai.com/docs/models/overview")
->>>>>>> 4b7b6666
             }
         }
     }
