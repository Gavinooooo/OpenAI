--- conflicted
+++ resolved
@@ -749,11 +749,7 @@
 
 <summary>JSONSchemaDefinition.jsonSchema</summary>
 
-<<<<<<< HEAD
 ### Build a schema by specifying fields
-=======
-#### Provide a schema or build one by specifying fields
->>>>>>> 8c5bb74e
 
 This definition accepts `JSONSchema` which is either `boolean` or `object` JSON Document.
 
