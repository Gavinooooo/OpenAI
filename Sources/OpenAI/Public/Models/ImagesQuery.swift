--- conflicted
+++ resolved
@@ -82,13 +82,9 @@
         case high, medium, low  /// for gpt-image-1
     }
 
-<<<<<<< HEAD
-    public enum Size: String, Codable, CaseIterable, Sendable {
-=======
     /// The size of the generated images.
     /// - For gpt-image-1, one of `1024x1024`, `1536x1024` (landscape), `1024x1536` (portrait), or `auto` (default value)
-    public enum Size: String, Codable, CaseIterable {
->>>>>>> bf7e3381
+    public enum Size: String, Codable, CaseIterable, Sendable {
         case _256 = "256x256"
         case _512 = "512x512"
         case _1024 = "1024x1024"
