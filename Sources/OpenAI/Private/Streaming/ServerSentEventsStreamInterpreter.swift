--- conflicted
+++ resolved
@@ -11,11 +11,7 @@
 /// 9.2.6 Interpreting an event stream
 ///
 /// - Note: This class is NOT thread safe. It is a caller's responsibility to call all the methods in a thread-safe manner.
-<<<<<<< HEAD
-final class ServerSentEventsStreamInterpreter <ResultType: Codable & Sendable>: @unchecked Sendable, CodableResultStreamInterpreter {
-=======
 final class ServerSentEventsStreamInterpreter <ResultType: Codable & Sendable>: @unchecked Sendable, StreamInterpreter {
->>>>>>> 7eef412b
     private let parser = ServerSentEventsStreamParser()
     private let streamingCompletionMarker = "[DONE]"
     private var previousChunkBuffer = ""
