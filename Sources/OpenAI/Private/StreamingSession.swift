//
//  StreamingSession.swift
//
//
//  Created by Sergii Kryvoblotskyi on 18/04/2023.
//

import Foundation
#if canImport(FoundationNetworking)
import FoundationNetworking
#endif

final class StreamingSession<ResultType: Codable>: NSObject, Identifiable, URLSessionDelegate, URLSessionDataDelegate, InvalidatableSession {
    var onReceiveContent: ((StreamingSession, ResultType) -> Void)?
    var onProcessingError: ((StreamingSession, Error) -> Void)?
    var onComplete: ((StreamingSession, Error?) -> Void)?
    
    private let urlRequest: URLRequest
    private lazy var urlSession: URLSession = {
        let session = URLSession(configuration: .default, delegate: self, delegateQueue: nil)
        return session
    }()
    
    private let interpreter = StreamInterpreter<ResultType>()

    init(urlRequest: URLRequest) {
        self.urlRequest = urlRequest
        super.init()
        subscribeToParser()
    }
    
    func perform() {
        self.urlSession
            .dataTask(with: self.urlRequest)
            .resume()
    }
    
    func invalidateAndCancel() {
        urlSession.invalidateAndCancel()
    }
    
    func finishTasksAndInvalidate() {
        urlSession.finishTasksAndInvalidate()
    }
    
    func urlSession(_ session: URLSession, task: URLSessionTask, didCompleteWithError error: Error?) {
        onComplete?(self, error)
    }
    
    func urlSession(_ session: URLSession, dataTask: URLSessionDataTask, didReceive data: Data) {
<<<<<<< HEAD
        if ResultType.self == AudioSpeechResult.self, let result = AudioSpeechResult(audio: data) as? ResultType {
            onReceiveContent?(self, result)
            return
        }
        guard let stringContent = String(data: data, encoding: .utf8) else {
            onProcessingError?(self, StreamingError.unknownContent)
            return
=======
        do {
            try interpreter.processData(data)
        } catch {
            onProcessingError?(self, error)
>>>>>>> 33714126
        }
    }
    
    private func subscribeToParser() {
        interpreter.onEventDispatched = { [weak self] content in
            guard let self else { return }
            self.onReceiveContent?(self, content)
        }
    }
}<|MERGE_RESOLUTION|>--- conflicted
+++ resolved
@@ -48,20 +48,15 @@
     }
     
     func urlSession(_ session: URLSession, dataTask: URLSessionDataTask, didReceive data: Data) {
-<<<<<<< HEAD
         if ResultType.self == AudioSpeechResult.self, let result = AudioSpeechResult(audio: data) as? ResultType {
             onReceiveContent?(self, result)
             return
         }
-        guard let stringContent = String(data: data, encoding: .utf8) else {
-            onProcessingError?(self, StreamingError.unknownContent)
-            return
-=======
+        
         do {
             try interpreter.processData(data)
         } catch {
             onProcessingError?(self, error)
->>>>>>> 33714126
         }
     }
     
