--- conflicted
+++ resolved
@@ -75,11 +75,7 @@
     }
     
     func testAudioCreateSpeech() throws {
-<<<<<<< HEAD
         let query = AudioSpeechQuery.mock
-=======
-        let query = AudioSpeechQuery(model: .tts_1, input: "Hello, world!", voice: .alloy)
->>>>>>> c8d6a928
         let data = Data(repeating: 10, count: 10)
         urlSession.dataTask = .successful(with: data)
         let response = try awaitPublisher(openAI.audioCreateSpeech(query: query), timeout: 1)
