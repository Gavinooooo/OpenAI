//
//  OpenAITests.swift
//
//
//  Created by Sergii Kryvoblotskyi on 18/01/2023.
//

import XCTest
@testable import OpenAI

@available(iOS 13.0, *)
@available(watchOS 6.0, *)
@available(tvOS 13.0, *)
class OpenAITests: XCTestCase {

    var openAI: OpenAIProtocol!
    var urlSession: URLSessionMock!
    
    override func setUp() {
        super.setUp()
        self.urlSession = URLSessionMock()
        let configuration = OpenAI.Configuration(token: "foo", organizationIdentifier: "bar", timeoutInterval: 14)
        self.openAI = OpenAI(configuration: configuration, session: self.urlSession)
    }
<<<<<<< HEAD
    
    func testCompletions() async throws {
        let query = CompletionsQuery(model: .textDavinci_003, prompt: "What is 42?", temperature: 0, maxTokens: 100, topP: 1, frequencyPenalty: 0, presencePenalty: 0, stop: ["\\n"])
        let expectedResult = CompletionsResult(id: "foo", object: "bar", created: 100500, model: .babbage, choices: [
            .init(text: "42 is the answer to everything", index: 0, finishReason: nil)
        ], usage: .init(promptTokens: 10, completionTokens: 10, totalTokens: 20))
        try self.stub(result: expectedResult)
        
        let result = try await openAI.completions(query: query)
        XCTAssertEqual(result, expectedResult)
    }

    func testCompletionsAPIError() async throws {
        let query = CompletionsQuery(model: .textDavinci_003, prompt: "What is 42?", temperature: 0, maxTokens: 100, topP: 1, frequencyPenalty: 0, presencePenalty: 0, stop: ["\\n"])
        let inError = APIError(message: "foo", type: "bar", param: "baz", code: "100")
        self.stub(error: inError)
        
        let apiError: APIError = try await XCTExpectError { try await openAI.completions(query: query) }
        XCTAssertEqual(inError, apiError)
    }
    
=======

>>>>>>> add6cfb8
    func testImages() async throws {
        let query = ImagesQuery(prompt: "White cat with heterochromia sitting on the kitchen table", model: .dall_e_2, n: 1, size: ._1024)
        let imagesResult = ImagesResult(created: 100, data: [
            .init(b64Json: nil, revisedPrompt: nil, url: "http://foo.bar")
        ])
        try self.stub(result: imagesResult)
        let result = try await openAI.images(query: query)
        XCTAssertEqual(result, imagesResult)
    }
    
    func testImagesError() async throws {
        let query = ImagesQuery(prompt: "White cat with heterochromia sitting on the kitchen table", n: 1, size: ._1024)
        let inError = APIError(message: "foo", type: "bar", param: "baz", code: "100")
        self.stub(error: inError)
        
        let apiError: APIError = try await XCTExpectError { try await openAI.images(query: query) }
        XCTAssertEqual(inError, apiError)
    }
    
    func testImageEdit() async throws {
        let query = ImageEditsQuery(image: Data(), prompt: "White cat with heterochromia sitting on the kitchen table with a bowl of food", mask: Data(), n: 1, size: ._1024)
        let imagesResult = ImagesResult(created: 100, data: [
            .init(b64Json: nil, revisedPrompt: nil, url: "http://foo.bar")
        ])
        try self.stub(result: imagesResult)
        let result = try await openAI.imageEdits(query: query)
        XCTAssertEqual(result, imagesResult)
    }
    
    func testImageEditError() async throws {
        let query = ImageEditsQuery(image: Data(), prompt: "White cat with heterochromia sitting on the kitchen table with a bowl of food", mask: Data(), n: 1, size: ._1024)
        let inError = APIError(message: "foo", type: "bar", param: "baz", code: "100")
        self.stub(error: inError)
        
        let apiError: APIError = try await XCTExpectError { try await openAI.imageEdits(query: query) }
        XCTAssertEqual(inError, apiError)
    }
    
    func testImageVariation() async throws {
        let query = ImageVariationsQuery(image: Data(), n: 1, size: "1024x1024")
        let imagesResult = ImagesResult(created: 100, data: [
            .init(b64Json: nil, revisedPrompt: nil, url: "http://foo.bar")
        ])
        try self.stub(result: imagesResult)
        let result = try await openAI.imageVariations(query: query)
        XCTAssertEqual(result, imagesResult)
    }
    
    func testImageVariationError() async throws {
        let query = ImageVariationsQuery(image: Data(), n: 1, size: "1024x1024")
        let inError = APIError(message: "foo", type: "bar", param: "baz", code: "100")
        self.stub(error: inError)
        
        let apiError: APIError = try await XCTExpectError { try await openAI.imageVariations(query: query) }
        XCTAssertEqual(inError, apiError)
    }
    
    func testChats() async throws {
       let query = ChatQuery(messages: [
           .system(.init(content: "You are Librarian-GPT. You know everything about the books.")),
           .user(.init(content: .string("Who wrote Harry Potter?")))
       ], model: .gpt3_5Turbo)
        let chatResult = ChatResult(id: "id-12312", object: "foo", created: 100, model: .gpt3_5Turbo, choices: [
            .init(index: 0, logprobs: nil, message: .system(.init(content: "bar")), finishReason: "baz"),
            .init(index: 0, logprobs: nil, message: .user(.init(content: .string("bar1"))), finishReason: "baz1"),
            .init(index: 0, logprobs: nil, message: .assistant(.init(content: "bar2")), finishReason: "baz2")
        ], usage: .init(completionTokens: 200, promptTokens: 100, totalTokens: 300), systemFingerprint: nil)
       try self.stub(result: chatResult)
        
       let result = try await openAI.chats(query: query)
       XCTAssertEqual(result, chatResult)
    }

    func testChatsFunction() async throws {
        let query = ChatQuery(messages: [
            .system(.init(content: "You are Weather-GPT. You know everything about the weather.")),
            .user(.init(content: .string("What's the weather like in Boston?"))),
        ], model: .gpt3_5Turbo, toolChoice: .auto, tools: [
            .init(function: .init(name: "get_current_weather", description: "Get the current weather in a given location", parameters: .init(type: .object, properties: [
                "location": .init(type: .string, description: "The city and state, e.g. San Francisco, CA"),
                "unit": .init(type: .string, enum: ["celsius", "fahrenheit"])
            ], required: ["location"])))
        ])

        let chatResult = ChatResult(id: "id-12312", object: "foo", created: 100, model: .gpt3_5Turbo, choices: [
         .init(index: 0, logprobs: nil, message: .system(.init(content: "bar")), finishReason: "baz"),
         .init(index: 0, logprobs: nil, message: .user(.init(content: .string("bar1"))), finishReason: "baz1"),
         .init(index: 0, logprobs: nil, message: .assistant(.init(content: "bar2")), finishReason: "baz2")
         ], usage: .init(completionTokens: 200, promptTokens: 100, totalTokens: 300), systemFingerprint: nil)
        try self.stub(result: chatResult)
        
        let result = try await openAI.chats(query: query)
        XCTAssertEqual(result, chatResult)
    }
    
    func testChatsError() async throws {
        let query = ChatQuery(messages: [
            .system(.init(content: "You are Librarian-GPT. You know everything about the books.")),
            .user(.init(content: .string("Who wrote Harry Potter?")))
        ], model: .gpt3_5Turbo)
        let inError = APIError(message: "foo", type: "bar", param: "baz", code: "100")
        self.stub(error: inError)

        let apiError: APIError = try await XCTExpectError { try await openAI.chats(query: query) }
        XCTAssertEqual(inError, apiError)
    }
    
    func testEmbeddings() async throws {
        let query = EmbeddingsQuery(
            input: .string("The food was delicious and the waiter..."),
            model: .textEmbeddingAda)
        let embeddingsResult = EmbeddingsResult(
            data: [
                .init(object: "id-sdasd", embedding: [0.1, 0.2, 0.3, 0.4], index: 0),
                .init(object: "id-sdasd1", embedding: [0.4, 0.1, 0.7, 0.1], index: 1),
                .init(object: "id-sdasd2", embedding: [0.8, 0.1, 0.2, 0.8], index: 2)
            ],
            model: .textEmbeddingAda,
            usage: .init(promptTokens: 10, totalTokens: 10),
            object: "embeddings")
        try self.stub(result: embeddingsResult)
        
        let result = try await openAI.embeddings(query: query)
        XCTAssertEqual(result, embeddingsResult)
    }
    
    func testEmbeddingsError() async throws {
        let query = EmbeddingsQuery(input: .string("The food was delicious and the waiter..."), model: .textEmbeddingAda)
        let inError = APIError(message: "foo", type: "bar", param: "baz", code: "100")
        self.stub(error: inError)

        let apiError: APIError = try await XCTExpectError { try await openAI.embeddings(query: query) }
        XCTAssertEqual(inError, apiError)
    }
    
    func testQueryString() throws {
        let pathParameter = APIPath.chats
        let result = APIPath.models.withPath(pathParameter)
        XCTAssertEqual(result, APIPath.models + "/" + pathParameter)
    }
    
    func testRetrieveModel() async throws {
        let query = ModelQuery(model: .gpt3_5Turbo)
        let modelResult = ModelResult(id: .gpt3_5Turbo, created: 999, object: "model", ownedBy: "openai")
        try self.stub(result: modelResult)
        
        let result = try await openAI.model(query: query)
        XCTAssertEqual(result, modelResult)
    }
    
    func testRetrieveModelError() async throws {
        let query = ModelQuery(model: .gpt3_5Turbo)
        let inError = APIError(message: "foo", type: "bar", param: "baz", code: "100")
        self.stub(error: inError)
        
        let apiError: APIError = try await XCTExpectError { try await openAI.model(query: query) }
        XCTAssertEqual(inError, apiError)
    }
    
    func testListModels() async throws {
        let listModelsResult = ModelsResult(data: [
            .init(id: "model-id-0", created: 7777, object: "model", ownedBy: "organization-owner"),
            .init(id: "model-id-1", created: 7777, object: "model", ownedBy: "organization-owner"),
            .init(id: "model-id-2", created: 7777, object: "model", ownedBy: "openai")
        ], object: "list")
        try self.stub(result: listModelsResult)
        
        let result = try await openAI.models()
        XCTAssertEqual(result, listModelsResult)
    }
    
    func testListModelsError() async throws {
        let inError = APIError(message: "foo", type: "bar", param: "baz", code: "100")
        self.stub(error: inError)
        
        let apiError: APIError = try await XCTExpectError { try await openAI.models() }
        XCTAssertEqual(inError, apiError)
    }
    
    func testModerations() async throws {
        let query = ModerationsQuery(input: "Hello, world!")
        let moderationsResult = ModerationsResult(id: "foo", model: .moderation, results: [
            .init(categories: .init(harassment: false, harassmentThreatening: false, hate: false, hateThreatening: false, selfHarm: false, selfHarmIntent: false, selfHarmInstructions: false, sexual: false, sexualMinors: false, violence: false, violenceGraphic: false),
                  categoryScores: .init(harassment: 0.1, harassmentThreatening: 0.1, hate: 0.1, hateThreatening: 0.1, selfHarm: 0.1, selfHarmIntent: 0.1, selfHarmInstructions: 0.1, sexual: 0.1, sexualMinors: 0.1, violence: 0.1, violenceGraphic: 0.1),
                  flagged: false)
        ])
        try self.stub(result: moderationsResult)
        
        let result = try await openAI.moderations(query: query)
        XCTAssertEqual(result, moderationsResult)
    }

    @available(iOS 16.0, *)
    func testModerationsIterable() {
        let categories = ModerationsResult.Moderation.Categories(harassment: false, harassmentThreatening: false, hate: false, hateThreatening: false, selfHarm: false, selfHarmIntent: false, selfHarmInstructions: false, sexual: false, sexualMinors: false, violence: false, violenceGraphic: false)
        Mirror(reflecting: categories).children.enumerated().forEach { index, element in
            let label = ModerationsResult.Moderation.Categories.CodingKeys.allCases[index].stringValue.replacing(try! Regex("[/-]"), with: { _ in "" })
            XCTAssertEqual(label, element.label!.lowercased())
        }

        let categoryScores = ModerationsResult.Moderation.CategoryScores(harassment: 0.1, harassmentThreatening: 0.1, hate: 0.1, hateThreatening: 0.1, selfHarm: 0.1, selfHarmIntent: 0.1, selfHarmInstructions: 0.1, sexual: 0.1, sexualMinors: 0.1, violence: 0.1, violenceGraphic: 0.1)
        Mirror(reflecting: categoryScores).children.enumerated().forEach { index, element in
            let label = ModerationsResult.Moderation.CategoryScores.CodingKeys.allCases[index].stringValue.replacing(try! Regex("[/-]"), with: { _ in "" })
            XCTAssertEqual(label, element.label!.lowercased())
        }
    }

    func testModerationsError() async throws {
        let query = ModerationsQuery(input: "Hello, world!")
        let inError = APIError(message: "foo", type: "bar", param: "baz", code: "100")
        self.stub(error: inError)
        
        let apiError: APIError = try await XCTExpectError { try await openAI.moderations(query: query) }
        XCTAssertEqual(inError, apiError)
    }
    
    func testAudioSpeechDoesNotNormalize() async throws {
        let query = AudioSpeechQuery(model: .tts_1, input: "Hello, world!", voice: .alloy, responseFormat: .mp3, speed: 2.0)

        XCTAssertEqual(query.speed, "\(2.0)")
    }

    func testAudioSpeechNormalizeNil() async throws {
        let query = AudioSpeechQuery(model: .tts_1, input: "Hello, world!", voice: .alloy, responseFormat: .mp3, speed: nil)

        XCTAssertEqual(query.speed, "\(1.0)")
    }

    func testAudioSpeechNormalizeLow() async throws {
        let query = AudioSpeechQuery(model: .tts_1, input: "Hello, world!", voice: .alloy, responseFormat: .mp3, speed: 0.0)

        XCTAssertEqual(query.speed, "\(0.25)")
    }

    func testAudioSpeechNormalizeHigh() async throws {
        let query = AudioSpeechQuery(model: .tts_1, input: "Hello, world!", voice: .alloy, responseFormat: .mp3, speed: 10.0)

        XCTAssertEqual(query.speed, "\(4.0)")
    }

    func testAudioSpeechError() async throws {
        let query = AudioSpeechQuery(model: .tts_1, input: "Hello, world!", voice: .alloy, responseFormat: .mp3, speed: 1.0)
        let inError = APIError(message: "foo", type: "bar", param: "baz", code: "100")
        self.stub(error: inError)
        
        let apiError: APIError = try await XCTExpectError { try await openAI.audioCreateSpeech(query: query) }
        XCTAssertEqual(inError, apiError)
    }
    
    func testAudioTranscriptions() async throws {
        let data = Data()
        let query = AudioTranscriptionQuery(file: data, fileType: .m4a, model: .whisper_1)
        let transcriptionResult = AudioTranscriptionResult(text: "Hello, world!")
        try self.stub(result: transcriptionResult)
        
        let result = try await openAI.audioTranscriptions(query: query)
        XCTAssertEqual(result, transcriptionResult)
    }

    func testVerboseJsonAudioTranscriptions() async throws {
        let data = Data()
        let query = AudioTranscriptionQuery(file: data, fileType: .m4a, model: .whisper_1, responseFormat: .verboseJson)

        let transcriptionResult = AudioTranscriptionResult(
            task: "transcribe",
            language: "english",
            duration: 3.759999990463257,
            text: "This is a test.",
            segments: [
                AudioTranscriptionResult.Segment(
                    id: 0,
                    seek: 0,
                    start: 0,
                    end: 3.759999990463257,
                    text: " This is a test.",
                    tokens: [50364, 639, 307, 257, 1500, 13, 50552],
                    temperature: 0,
                    avg_logprob: -0.5153926610946655,
                    compression_ratio: 0.7142857313156128,
                    no_speech_prob: 0.08552933484315872
                )
            ]
        )

        try self.stub(result: transcriptionResult)

        let result = try await openAI.audioTranscriptions(query: query)
        XCTAssertEqual(result, transcriptionResult)
    }

    func testAudioTranscriptionsError() async throws {
        let data = Data()
        let query = AudioTranscriptionQuery(file: data, fileType: .m4a, model: .whisper_1)
        let inError = APIError(message: "foo", type: "bar", param: "baz", code: "100")
        self.stub(error: inError)
        
        let apiError: APIError = try await XCTExpectError { try await openAI.audioTranscriptions(query: query) }
        XCTAssertEqual(inError, apiError)
    }
    
    func testAudioTranslations() async throws {
        let data = Data()
        let query = AudioTranslationQuery(file: data, fileType: .m4a, model: .whisper_1)
        let transcriptionResult = AudioTranslationResult(text: "Hello, world!")
        try self.stub(result: transcriptionResult)
        
        let result = try await openAI.audioTranslations(query: query)
        XCTAssertEqual(result, transcriptionResult)
    }
    
    func testAudioTranslationsError() async throws {
        let data = Data()
        let query = AudioTranslationQuery(file: data, fileType: .m4a, model: .whisper_1)
        let inError = APIError(message: "foo", type: "bar", param: "baz", code: "100")
        self.stub(error: inError)
        
        let apiError: APIError = try await XCTExpectError { try await openAI.audioTranslations(query: query) }
        XCTAssertEqual(inError, apiError)
    }
    
    func testSimilarity_Similar() {
        let vector1 = [0.213123, 0.3214124, 0.1414124, 0.3214521251, 0.213123, 0.3214124, 0.1414124, 0.3214521251, 0.213123, 0.3214124, 0.1414124, 0.3214521251, 0.213123, 0.3214124, 0.1414124, 0.3214521251, 0.213123, 0.3214124, 0.1414124, 0.3214521251]
        let vector2 = [0.213123, 0.3214124, 0.1414124, 0.3214521251, 0.213123, 0.3214124, 0.1414124, 0.3214521251, 0.213123, 0.3214124, 0.1414124, 0.3214521251, 0.213123, 0.3214124, 0.1414124, 0.3214521251, 0.213123, 0.3214124, 0.1414124, 0.3214521251]
        let similarity = Vector.cosineSimilarity(a: vector1, b: vector2)
        XCTAssertEqual(similarity, 1.0, accuracy: 0.000001)
    }

    func testSimilarity_NotSimilar() {
        let vector1 = [0.213123, 0.3214124, 0.421412, 0.3214521251, 0.412412, 0.3214124, 0.1414124, 0.3214521251, 0.213123, 0.3214124, 0.1414124, 0.4214214, 0.213123, 0.3214124, 0.1414124, 0.3214521251, 0.213123, 0.3214124, 0.1414124, 0.3214521251]
        let vector2 = [0.213123, 0.3214124, 0.1414124, 0.3214521251, 0.213123, 0.3214124, 0.1414124, 0.3214521251, 0.213123, 0.511515, 0.1414124, 0.3214521251, 0.213123, 0.3214124, 0.1414124, 0.3214521251, 0.213123, 0.3214124, 0.1414124, 0.3213213]
        let similarity = Vector.cosineSimilarity(a: vector1, b: vector2)
        XCTAssertEqual(similarity, 0.9510201910206734, accuracy: 0.000001)
    }
    
    func testJSONRequestCreation() throws {
        let configuration = OpenAI.Configuration(token: "foo", organizationIdentifier: "bar", timeoutInterval: 14)
        let completionQuery = ChatQuery(messages: [.user(.init(content: .string("how are you?")))], model: .gpt3_5Turbo_16k)
        let jsonRequest = JSONRequest<ChatResult>(body: completionQuery, url: URL(string: "http://google.com")!)
        let urlRequest = try jsonRequest.build(token: configuration.token, organizationIdentifier: configuration.organizationIdentifier, timeoutInterval: configuration.timeoutInterval)
        
        XCTAssertEqual(urlRequest.value(forHTTPHeaderField: "Authorization"), "Bearer \(configuration.token)")
        XCTAssertEqual(urlRequest.value(forHTTPHeaderField: "Content-Type"), "application/json")
        XCTAssertEqual(urlRequest.value(forHTTPHeaderField: "OpenAI-Organization"), configuration.organizationIdentifier)
        XCTAssertEqual(urlRequest.timeoutInterval, configuration.timeoutInterval)
    }
    
    func testMultipartRequestCreation() throws {
        let configuration = OpenAI.Configuration(token: "foo", organizationIdentifier: "bar", timeoutInterval: 14)
        let completionQuery = AudioTranslationQuery(file: Data(), fileType: .mp3, model: .whisper_1)
        let jsonRequest = MultipartFormDataRequest<ChatResult>(body: completionQuery, url: URL(string: "http://google.com")!)
        let urlRequest = try jsonRequest.build(token: configuration.token, organizationIdentifier: configuration.organizationIdentifier, timeoutInterval: configuration.timeoutInterval)
        
        XCTAssertEqual(urlRequest.value(forHTTPHeaderField: "Authorization"), "Bearer \(configuration.token)")
        XCTAssertEqual(urlRequest.value(forHTTPHeaderField: "OpenAI-Organization"), configuration.organizationIdentifier)
        XCTAssertEqual(urlRequest.timeoutInterval, configuration.timeoutInterval)
    }
    
    func testDefaultHostURLBuilt() {
        let configuration = OpenAI.Configuration(token: "foo", organizationIdentifier: "bar", timeoutInterval: 14)
        let openAI = OpenAI(configuration: configuration, session: self.urlSession)
        let chatsURL = openAI.buildURL(path: .chats)
        XCTAssertEqual(chatsURL, URL(string: "https://api.openai.com:443/v1/chat/completions"))
    }
    
    func testCustomURLBuiltWithPredefinedPath() {
        let configuration = OpenAI.Configuration(token: "foo", organizationIdentifier: "bar", host: "my.host.com", timeoutInterval: 14)
        let openAI = OpenAI(configuration: configuration, session: self.urlSession)
        let chatsURL = openAI.buildURL(path: .chats)
        XCTAssertEqual(chatsURL, URL(string: "https://my.host.com:443/v1/chat/completions"))
    }
    
    func testCustomURLBuiltWithCustomPath() {
        let configuration = OpenAI.Configuration(
            token: "foo",
            organizationIdentifier: "bar",
            host: "bizbaz.com",
            timeoutInterval: 14
        )
        let openAI = OpenAI(configuration: configuration, session: URLSessionMock())
        XCTAssertEqual(openAI.buildURL(path: "foo"), URL(string: "https://bizbaz.com:443/foo"))
    }
    
    func testCustomURLBuiltWithCustomBasePath() {
        let configuration = OpenAI.Configuration(
            token: "foo",
            organizationIdentifier: "bar",
            host: "bizbaz.com",
            basePath: "/openai",
            timeoutInterval: 14
        )
        let openAI = OpenAI(configuration: configuration, session: URLSessionMock())
        XCTAssertEqual(openAI.buildURL(path: "foo"), URL(string:"https://bizbaz.com:443/openai/foo"))
    }
    
    func testCustomURLBuiltWithCustomBasePathWithTrailingSlash() {
        let configuration = OpenAI.Configuration(
            token: "foo",
            organizationIdentifier: "bar",
            host: "bizbaz.com",
            basePath: "/openai/",
            timeoutInterval: 14
        )
        let openAI = OpenAI(configuration: configuration, session: URLSessionMock())
        XCTAssertEqual(openAI.buildURL(path: "/foo"), URL(string: "https://bizbaz.com:443/openai/foo"))
    }

    // 1106
    func testAssistantCreateQuery() async throws {
        let query = assistantsQuery()
        let expectedResult = AssistantResult(id: "asst_9876", name: "My New Assistant", description: "Assistant Description", instructions: "You are a helpful assistant.", tools: nil, fileIds: nil)
        try self.stub(result: expectedResult)

        let result = try await openAI.assistantCreate(query: query)
        XCTAssertEqual(result, expectedResult)
    }

    func testAssistantCreateQueryError() async throws {
        let query = assistantsQuery()

        let inError = APIError(message: "foo", type: "bar", param: "baz", code: "100")
        self.stub(error: inError)

        let apiError: APIError = try await XCTExpectError { try await openAI.assistantCreate(query: query) }
        XCTAssertEqual(inError, apiError)
    }

    func testListAssistantQuery() async throws {
        let expectedAssistant = AssistantResult(id: "asst_9876", name: "My New Assistant", description: "Assistant Description", instructions: "You are a helpful assistant.", tools: nil, fileIds: nil)
        let expectedResult = AssistantsResult(data: [expectedAssistant], firstId: expectedAssistant.id, lastId: expectedAssistant.id, hasMore: false)
        try self.stub(result: expectedResult)

        let result = try await openAI.assistants()
        XCTAssertEqual(result, expectedResult)
    }

    func testListAssistantQueryError() async throws {
        let inError = APIError(message: "foo", type: "bar", param: "baz", code: "100")
        self.stub(error: inError)

        let apiError: APIError = try await XCTExpectError { try await openAI.assistants() }
        XCTAssertEqual(inError, apiError)
    }
    
    func testAssistantModifyQuery() async throws {
        let query = assistantsQuery()
        let expectedResult = AssistantResult(id: "asst_9876", name: "My New Assistant", description: "Assistant Description", instructions: "You are a helpful assistant.", tools: nil, fileIds: nil)
        try self.stub(result: expectedResult)
        
        let result = try await openAI.assistantModify(query: query, assistantId: "asst_9876")
        XCTAssertEqual(result, expectedResult)
    }
    
    func testAssistantModifyQueryError() async throws {
        let query = assistantsQuery()
        let inError = APIError(message: "foo", type: "bar", param: "baz", code: "100")
        self.stub(error: inError)
        
        let apiError: APIError = try await XCTExpectError { try await openAI.assistantModify(query: query, assistantId: "asst_9876") }
        XCTAssertEqual(inError, apiError)
    }

    func testThreadsQuery() async throws {
        let query = ThreadsQuery(messages: [ChatQuery.ChatCompletionMessageParam(role: .user, content: "Hello, What is AI?")!])
        let expectedResult = ThreadsResult(id: "thread_1234")
        try self.stub(result: expectedResult)

        let result = try await openAI.threads(query: query)
        XCTAssertEqual(result, expectedResult)
    }

    func testThreadsQueryError() async throws {
        let query = ThreadsQuery(messages: [ChatQuery.ChatCompletionMessageParam(role: .user, content: "Hello, What is AI?")!])

        let inError = APIError(message: "foo", type: "bar", param: "baz", code: "100")
        self.stub(error: inError)

        let apiError: APIError = try await XCTExpectError { try await openAI.threads(query: query) }
        XCTAssertEqual(inError, apiError)
    }
    
    func testThreadRunQuery() async throws {
        let query = ThreadRunQuery(assistantId: "asst_7654321", thread: .init(messages: [ChatQuery.ChatCompletionMessageParam(role: .user, content: "Hello, What is AI?")!]))
        let expectedResult = RunResult(id: "run_1234", threadId: "thread_1234", status: .completed, requiredAction: nil)
        try self.stub(result: expectedResult)
        
        let result = try await openAI.threadRun(query: query)
        XCTAssertEqual(result, expectedResult)
    }

    func testThreadRunQueryError() async throws {
        let query = ThreadRunQuery(assistantId: "asst_7654321", thread: .init(messages: [ChatQuery.ChatCompletionMessageParam(role: .user, content: "Hello, What is AI?")!]))
        let inError = APIError(message: "foo", type: "bar", param: "baz", code: "100")
        self.stub(error: inError)
        
        let apiError: APIError = try await XCTExpectError { try await openAI.threadRun(query: query) }
        XCTAssertEqual(inError, apiError)
    }
    
    func testRunsQuery() async throws {
        let query = RunsQuery(assistantId: "asst_7654321")
        let expectedResult = RunResult(id: "run_1234", threadId: "thread_1234", status: .completed, requiredAction: nil)
        try self.stub(result: expectedResult)

        let result = try await openAI.runs(threadId: "thread_1234", query: query)
        XCTAssertEqual(result, expectedResult)
    }

    func testRunsQueryError() async throws {
        let query = RunsQuery(assistantId: "asst_7654321")
        let inError = APIError(message: "foo", type: "bar", param: "baz", code: "100")
        self.stub(error: inError)

        let apiError: APIError = try await XCTExpectError { try await openAI.runs(threadId: "thread_1234", query: query) }
        XCTAssertEqual(inError, apiError)
    }

    func testRunRetrieveQuery() async throws {
        let expectedResult = RunResult(id: "run_1234", threadId: "thread_1234", status: .inProgress, requiredAction: nil)
        try self.stub(result: expectedResult)

        let result = try await openAI.runRetrieve(threadId: "thread_1234", runId: "run_1234")
        XCTAssertEqual(result, expectedResult)
    }

    func testRunRetrieveQueryError() async throws {
        let inError = APIError(message: "foo", type: "bar", param: "baz", code: "100")
        self.stub(error: inError)

        let apiError: APIError = try await XCTExpectError { try await openAI.runRetrieve(threadId: "thread_1234", runId: "run_1234") }
        XCTAssertEqual(inError, apiError)
    }
    
    func testRunRetrieveStepsQuery() async throws {
        let expectedResult = RunRetrieveStepsResult(data: [.init(id: "step_1234", stepDetails: .init(toolCalls: [.init(id: "tool_456", type: .retrieval, codeInterpreter: nil, function: nil)]))])
        try self.stub(result: expectedResult)
        
        let result = try await openAI.runRetrieveSteps(threadId: "thread_1234", runId: "run_1234")
        XCTAssertEqual(result, expectedResult)
    }
    
    func testRunRetreiveStepsQueryError() async throws {
        let inError = APIError(message: "foo", type: "bar", param: "baz", code: "100")
        self.stub(error: inError)
        
        let apiError: APIError = try await XCTExpectError { try await openAI.runRetrieveSteps(threadId: "thread_1234", runId: "run_1234") }
        XCTAssertEqual(inError, apiError)
    }
    
    func testRunSubmitToolOutputsQuery() async throws {
        let query = RunToolOutputsQuery(toolOutputs: [.init(toolCallId: "call_123", output: "Success")])
        let expectedResult = RunResult(id: "run_123", threadId: "thread_456", status: .inProgress, requiredAction: nil)
        try self.stub(result: expectedResult)
        
        let result = try await openAI.runSubmitToolOutputs(threadId: "thread_456", runId: "run_123", query: query)
        XCTAssertEqual(result, expectedResult)
    }
    
    func testRunSubmitToolOutputsQueryError() async throws {
        let query = RunToolOutputsQuery(toolOutputs: [.init(toolCallId: "call_123", output: "Success")])
        let inError = APIError(message: "foo", type: "bar", param: "baz", code: "100")
        self.stub(error: inError)
        
        let apiError: APIError = try await XCTExpectError { try await openAI.runSubmitToolOutputs(threadId: "thread_456", runId: "run_123", query: query) }
        XCTAssertEqual(inError, apiError)
    }
    
    func testThreadAddMessageQuery() async throws {
        let query = MessageQuery(role: .user, content: "Hello, What is AI?", fileIds: ["file_123"])
        let expectedResult = ThreadAddMessageResult(id: "message_1234")
        try self.stub(result: expectedResult)
        
        let result = try await openAI.threadsAddMessage(threadId: "thread_1234", query: query)
        XCTAssertEqual(result, expectedResult)
    }
    
    func testThreadAddMessageQueryError() async throws {
        let query = MessageQuery(role: .user, content: "Hello, What is AI?", fileIds: ["file_123"])
        let inError = APIError(message: "foo", type: "bar", param: "baz", code: "100")
        self.stub(error: inError)
        
        let apiError: APIError = try await XCTExpectError { try await openAI.threadsAddMessage(threadId: "thread_1234", query: query) }
        XCTAssertEqual(inError, apiError)
    }

    func testThreadsMessageQuery() async throws {
        let expectedResult = ThreadsMessagesResult(data: [ThreadsMessagesResult.ThreadsMessage(id: "thread_1234", role: ChatQuery.ChatCompletionMessageParam.Role.user, content: [ThreadsMessagesResult.ThreadsMessage.ThreadsMessageContent(type: .text, text: ThreadsMessagesResult.ThreadsMessage.ThreadsMessageContent.ThreadsMessageContentText(value: "Hello, What is AI?"), imageFile: nil)])])
        try self.stub(result: expectedResult)

        let result = try await openAI.threadsMessages(threadId: "thread_1234")
        XCTAssertEqual(result, expectedResult)
    }

    func testThreadsMessageQueryError() async throws {
        let inError = APIError(message: "foo", type: "bar", param: "baz", code: "100")
        self.stub(error: inError)

        let apiError: APIError = try await XCTExpectError { try await openAI.threadsMessages(threadId: "thread_1234") }
        XCTAssertEqual(inError, apiError)
    }

    func testFilesQuery() async throws {
        let data = try XCTUnwrap("{\"test\":\"data\"}".data(using: .utf8))
        let query = FilesQuery(purpose: "assistant", file: data, fileName: "test.json", contentType: "application/json")
        let expectedResult = FilesResult(id: "file_1234", name: "test.json")
        try self.stub(result: expectedResult)
        
        let result = try await openAI.files(query: query)
        XCTAssertEqual(result, expectedResult)
    }
    
    func testFilesQueryError() async throws {
        let data = try XCTUnwrap("{\"test\":\"data\"}".data(using: .utf8))
        let query = FilesQuery(purpose: "assistant", file: data, fileName: "test.json", contentType: "application/json")
        let inError = APIError(message: "foo", type: "bar", param: "baz", code: "100")
        self.stub(error: inError)
        
        let apiError: APIError = try await XCTExpectError { try await openAI.files(query: query) }
        XCTAssertEqual(inError, apiError)
    }
    
    func testCustomRunsURLBuilt() {
        let configuration = OpenAI.Configuration(token: "foo", organizationIdentifier: "bar", host: "my.host.com", timeoutInterval: 14)
        let openAI = OpenAI(configuration: configuration, session: self.urlSession)
        let completionsURL = openAI.buildRunsURL(path: .runs, threadId: "thread_4321")
        XCTAssertEqual(completionsURL, URL(string: "https://my.host.com/v1/threads/thread_4321/runs"))
    }

    func testCustomRunsRetrieveURLBuilt() {
        let configuration = OpenAI.Configuration(token: "foo", organizationIdentifier: "bar", host: "my.host.com", timeoutInterval: 14)
        let openAI = OpenAI(configuration: configuration, session: self.urlSession)
        let completionsURL = openAI.buildRunRetrieveURL(path: .runRetrieve, threadId: "thread_4321", runId: "run_1234")
        XCTAssertEqual(completionsURL, URL(string: "https://my.host.com/v1/threads/thread_4321/runs/run_1234"))
    }

    func testCustomRunRetrieveStepsURLBuilt() {
        let configuration = OpenAI.Configuration(token: "foo", organizationIdentifier: "bar", host: "my.host.com", timeoutInterval: 14)
        let openAI = OpenAI(configuration: configuration, session: self.urlSession)
        let completionsURL = openAI.buildRunRetrieveURL(path: .runRetrieveSteps, threadId: "thread_4321", runId: "run_1234")
        XCTAssertEqual(completionsURL, URL(string: "https://my.host.com/v1/threads/thread_4321/runs/run_1234/steps"))
    }
    // 1106 end
    
    private func assistantsQuery() -> AssistantsQuery {
        .makeMock()
    }
}

@available(tvOS 13.0, *)
@available(iOS 13.0, *)
@available(watchOS 6.0, *)
extension OpenAITests {
    
    func stub(error: Error) {
        let error = APIError(message: "foo", type: "bar", param: "baz", code: "100")
        let task = DataTaskMock.failed(with: error)
        self.urlSession.dataTask = task
    }
    
    func stub(result: Codable) throws {
        let encoder = JSONEncoder()
        let data = try encoder.encode(result)
        let task = DataTaskMock.successful(with: data)
        self.urlSession.dataTask = task
    }
}

@available(tvOS 13.0, *)
@available(iOS 13.0, *)
@available(watchOS 6.0, *)
extension OpenAITests {
    
    enum TypeError: Error {
        case unexpectedResult(String)
        case typeMismatch(String)
    }
    
    func XCTExpectError<ErrorType: Error>(execute: () async throws -> Any) async throws -> ErrorType {
        do {
            let result = try await execute()
            throw TypeError.unexpectedResult("Error expected, but result is returned \(result)")
        } catch {
            guard let apiError = error as? ErrorType else {
                throw TypeError.typeMismatch("Expected APIError, got instead: \(error)")
            }
            return apiError
        }
    }
}<|MERGE_RESOLUTION|>--- conflicted
+++ resolved
@@ -22,31 +22,7 @@
         let configuration = OpenAI.Configuration(token: "foo", organizationIdentifier: "bar", timeoutInterval: 14)
         self.openAI = OpenAI(configuration: configuration, session: self.urlSession)
     }
-<<<<<<< HEAD
-    
-    func testCompletions() async throws {
-        let query = CompletionsQuery(model: .textDavinci_003, prompt: "What is 42?", temperature: 0, maxTokens: 100, topP: 1, frequencyPenalty: 0, presencePenalty: 0, stop: ["\\n"])
-        let expectedResult = CompletionsResult(id: "foo", object: "bar", created: 100500, model: .babbage, choices: [
-            .init(text: "42 is the answer to everything", index: 0, finishReason: nil)
-        ], usage: .init(promptTokens: 10, completionTokens: 10, totalTokens: 20))
-        try self.stub(result: expectedResult)
-        
-        let result = try await openAI.completions(query: query)
-        XCTAssertEqual(result, expectedResult)
-    }
-
-    func testCompletionsAPIError() async throws {
-        let query = CompletionsQuery(model: .textDavinci_003, prompt: "What is 42?", temperature: 0, maxTokens: 100, topP: 1, frequencyPenalty: 0, presencePenalty: 0, stop: ["\\n"])
-        let inError = APIError(message: "foo", type: "bar", param: "baz", code: "100")
-        self.stub(error: inError)
-        
-        let apiError: APIError = try await XCTExpectError { try await openAI.completions(query: query) }
-        XCTAssertEqual(inError, apiError)
-    }
-    
-=======
-
->>>>>>> add6cfb8
+
     func testImages() async throws {
         let query = ImagesQuery(prompt: "White cat with heterochromia sitting on the kitchen table", model: .dall_e_2, n: 1, size: ._1024)
         let imagesResult = ImagesResult(created: 100, data: [
